--- conflicted
+++ resolved
@@ -23,17 +23,12 @@
 import org.apache.log4j.Logger
 import kafka.message.{CompressionCodec, Message}
 import java.text.SimpleDateFormat
-<<<<<<< HEAD
-import java.util.{Random, Properties}
-import kafka.utils.Logging
-=======
 import kafka.serializer._
 import java.util._
 import collection.immutable.List
 import kafka.utils.{VerifiableProperties, Logging}
 import kafka.metrics.KafkaMetricsReporter
 
->>>>>>> 602acaf4
 
 /**
  * Load test for the producer
@@ -263,52 +258,6 @@
     override def run {
       var bytesSent = 0L
       var nSends = 0
-<<<<<<< HEAD
-      var lastNSends = 0
-      val message = new Message(new Array[Byte](config.messageSize))
-      var reportTime = System.currentTimeMillis()
-      var lastReportTime = reportTime
-      val messagesPerThread = if(!config.isAsync) config.numMessages / config.numThreads / config.batchSize
-                              else config.numMessages / config.numThreads
-      debug("Messages per thread = " + messagesPerThread)
-      var messageSet: List[Message] = Nil
-      if(config.isFixSize) {
-        for(k <- 0 until config.batchSize) {
-          messageSet ::= message
-        }
-      }
-      var j: Long = 0L
-      while(j < messagesPerThread) {
-        var strLength = config.messageSize
-        if (!config.isFixSize) {
-          for(k <- 0 until config.batchSize) {
-            strLength = rand.nextInt(config.messageSize)
-            val message = new Message(getByteArrayOfLength(strLength))
-            messageSet ::= message
-            bytesSent += message.payloadSize
-          }
-        }else if(!config.isAsync) {
-          bytesSent += config.batchSize*message.payloadSize
-        }
-        try  {
-          if(!config.isAsync) {
-            producer.send(new ProducerData[Message,Message](config.topic, null, messageSet))
-            if(!config.isFixSize) messageSet = Nil
-            nSends += config.batchSize
-          }else {
-            if(!config.isFixSize) {
-              strLength = rand.nextInt(config.messageSize)
-              val messageBytes = getByteArrayOfLength(strLength)
-              rand.nextBytes(messageBytes)
-              val message = new Message(messageBytes)
-              producer.send(new ProducerData[Message,Message](config.topic, message))
-              debug(config.topic + "-checksum:" + message.checksum)
-              bytesSent += message.payloadSize
-            }else {
-              producer.send(new ProducerData[Message,Message](config.topic, message))
-              debug(config.topic + "-checksum:" + message.checksum)
-              bytesSent += message.payloadSize
-=======
       var j: Long = 0L
       while(j < messagesPerThread) {
         try {
@@ -320,7 +269,6 @@
               nSends += 1
               if(config.messageSendGapMs > 0)
                 Thread.sleep(config.messageSendGapMs)
->>>>>>> 602acaf4
             }
           )
         } catch {
